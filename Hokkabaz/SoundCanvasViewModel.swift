--- conflicted
+++ resolved
@@ -264,11 +264,7 @@
         return renderer.image { context in
             // Draw background
             if appTheme == .canvas {
-<<<<<<< HEAD
                 // Use paper background for light theme
-=======
-                // Use paper background for canvas theme
->>>>>>> 9341ce99
                 if let paperImage = UIImage(named: "canvas") {
                     paperImage.draw(in: CGRect(origin: .zero, size: size))
                 } else {
